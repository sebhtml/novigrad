<<<<<<< HEAD
- colored_mosaic_puzzles: generate examples rotations

== Performance ==

- simplify train.rs to have at most 1 call to infer, loss, compute_gradient, optimize() per example per epoch.
- print total_loss of each epoch
=======

- use 4 layers in transformer model (need to fix a CPU memory bug)
- set maximum_incorrect_predicted_next_tokens to 0 in transformer dataset
- increase examples in transformer test from 30 to 100
>>>>>>> 39364d60

== Story: performance ==

- investigate calls (17% CPU cycles) to pthread_mutex_unlock@@GLIBC_2.2.5 and pthread_rwlock_unlock@@GLIBC_2.34
- debug performance with NVIDIA Nsight Systems

== Story: RMSNorm ==

- implement RMSNorm : https://arxiv.org/pdf/1910.07467

== Backlog ==

- use 4 layers in transformer model (find bug in CPU memory usage that causes a hang)
- rename to ResidualSumOfSquares


- rematerialize dropout mask to save GPU VRAM memory

- remove forward method in tensor
- don't use ClipNorm in AdamW

- set maximum_incorrect_predicted_next_tokens to 0 in transformer dataset
- increase examples in transformer test from 30 to 100

<<<<<<< HEAD
== correct mini-batch implementation ==

- have one unified set for instructions, streams, scheduler instead of four (inference, loss, gradient, optimization) using instruction range (begin..end)
- use batch aggregated loss to compute gradient
- impement mini-batch in the model input tensor shape
- implement mini batch using broadcasting in the operators

=======
>>>>>>> 39364d60
== Story: async copy ==

- use result::memcpy_htod_async(*dst.device_ptr_mut(), src, self.stream) to do set_value
- implement htod_into_on_stream in cudarc
- implement set_value_with_stream

<<<<<<< HEAD
== Story: Mega-man transformer ==

- re-add method zero_grad

=======
>>>>>>> 39364d60
== Story: use device pointer mode ==

- use device pointer mode for Gemm's alpha and beta (maybe this is the cause of pthread_rwlock_unlock)

- don't use ClipNorm in AdamW

== Story: gradient accumulation ==

- honour requires_grad() when updating gradients
- Make sure that backward instruction add on top of existing gradients (no overwrite)

- Implement Transformer idea for colored mosaic puzzles (left-to-right residual connections)

== Clean-up ==

- simplify code that push gradient_instruction instructions (too much re-mapping of inputs to outputs)

- remove all calls to set_values
- implement Transpose with CUDA

- refactor gelu, sigmoid, gelu_derivative in cpu module because they duplicate code
- move ./src/devices/cuda/tests.rs tests that are not related to cuda to ./src/devices/tests.rs
- move ./src/devices/cpu/tests.rs tests that are not related to cpu to ./src/devices/tests.rs

== Story: AMD ROCm with HIP ==

- Add support AMD GPUs (ROCm/rocBLAS) -> https://docs.rs/simt_rocblas_sys/latest/simt_rocblas_sys/struct.rocblas.html

== Backlog ==

---------------

- implement ArgMax operator https://onnx.ai/onnx/operators/onnx__ArgMax.html
- rename RowMax to ArgMax (https://onnx.ai/onnx/operators/onnx__ArgMax.html)
- add code that discard useless instructions, for example when a operand write is never read before the next write

---------------

- add Tensor categories
- use Category::Constant to determine constants
- use Category::Parameter to determine parameters

---------------

- device interface uses <T>
- Implement code with f16

---------------------

<<<<<<< HEAD
=======
== Performance ==

- simplify train.rs to have at most 1 call to infer, loss, compute_gradient, optimize() per example per epoch.

>>>>>>> 39364d60
== Other things ==

- investigate calls to Device::tensor_f32

== Tensor clean-up ==

- device.tensor should take size &[usize] instead of rows, cols

== Refactoring ==

- merge the many load_examples / generate_examples functions

== Fixes ==

- remove random calls to unwrap()
- return ErrNoGradient if output tensor has no gradient

- image transformer

== Datasets ==

- CIFAR-10
- MNIST<|MERGE_RESOLUTION|>--- conflicted
+++ resolved
@@ -1,16 +1,13 @@
-<<<<<<< HEAD
 - colored_mosaic_puzzles: generate examples rotations
+
+- use 4 layers in transformer model (need to fix a CPU memory bug)
+- set maximum_incorrect_predicted_next_tokens to 0 in transformer dataset
+- increase examples in transformer test from 30 to 100
 
 == Performance ==
 
 - simplify train.rs to have at most 1 call to infer, loss, compute_gradient, optimize() per example per epoch.
 - print total_loss of each epoch
-=======
-
-- use 4 layers in transformer model (need to fix a CPU memory bug)
-- set maximum_incorrect_predicted_next_tokens to 0 in transformer dataset
-- increase examples in transformer test from 30 to 100
->>>>>>> 39364d60
 
 == Story: performance ==
 
@@ -29,13 +26,14 @@
 
 - rematerialize dropout mask to save GPU VRAM memory
 
+== Loss function fixes ==
+
 - remove forward method in tensor
 - don't use ClipNorm in AdamW
 
 - set maximum_incorrect_predicted_next_tokens to 0 in transformer dataset
 - increase examples in transformer test from 30 to 100
 
-<<<<<<< HEAD
 == correct mini-batch implementation ==
 
 - have one unified set for instructions, streams, scheduler instead of four (inference, loss, gradient, optimization) using instruction range (begin..end)
@@ -43,21 +41,16 @@
 - impement mini-batch in the model input tensor shape
 - implement mini batch using broadcasting in the operators
 
-=======
->>>>>>> 39364d60
 == Story: async copy ==
 
 - use result::memcpy_htod_async(*dst.device_ptr_mut(), src, self.stream) to do set_value
 - implement htod_into_on_stream in cudarc
 - implement set_value_with_stream
 
-<<<<<<< HEAD
 == Story: Mega-man transformer ==
 
 - re-add method zero_grad
 
-=======
->>>>>>> 39364d60
 == Story: use device pointer mode ==
 
 - use device pointer mode for Gemm's alpha and beta (maybe this is the cause of pthread_rwlock_unlock)
@@ -107,13 +100,10 @@
 
 ---------------------
 
-<<<<<<< HEAD
-=======
 == Performance ==
 
 - simplify train.rs to have at most 1 call to infer, loss, compute_gradient, optimize() per example per epoch.
 
->>>>>>> 39364d60
 == Other things ==
 
 - investigate calls to Device::tensor_f32
